<?xml version="1.0"?>
<!-- $Id: x412.xml 3610 2009-07-02 16:35:18Z poine $
--
-- (c) 2003 Pascal Brisset, Antoine Drouin
--
-- This file is part of paparazzi.
--
-- paparazzi is free software; you can redistribute it and/or modify
-- it under the terms of the GNU General Public License as published by
-- the Free Software Foundation; either version 2, or (at your option)
-- any later version.
--
-- paparazzi is distributed in the hope that it will be useful,
-- but WITHOUT ANY WARRANTY; without even the implied warranty of
-- MERCHANTABILITY or FITNESS FOR A PARTICULAR PURPOSE.  See the
-- GNU General Public License for more details.
--
-- You should have received a copy of the GNU General Public License
-- along with paparazzi; see the file COPYING.  If not, write to
-- the Free Software Foundation, 59 Temple Place - Suite 330,
-- Boston, MA 02111-1307, USA.
-->

<!--
-- Attributes of root (Radio) tag :
-- name: name of RC
-- data_min: min width of a pulse to be considered as a data pulse
-- data_max: max width of a pulse to be considered as a data pulse
-- sync_min: min width of a pulse to be considered as a synchro pulse
-- sync_max: max width of a pulse to be considered as a synchro pulse
-- min, max and sync are expressed in micro-seconds
-->

<!--
-- Attributes of channel tag :
-- ctl: name of the command on the transmitter - only for displaying
-- function: logical command
-- average: (boolean) channel filtered through several frames (for discrete commands)
-- min: minimum pulse length (micro-seconds)
-- max: maximum pulse length (micro-seconds)
-- neutral: neutral pulse length (micro-seconds)
-- Note: a command may be reversed by exchanging min and max values
-->



<!DOCTYPE radio SYSTEM "radio.dtd">
<radio name="x412" data_min="800" data_max="2200" sync_min="5000" sync_max="15000" pulse_type="NEGATIVE">
  <channel ctl="D" function="THROTTLE" min="1096" neutral="1096" max="1900" average="0"/>
  <channel ctl="A" function="YAW"      min="1096" neutral="1500" max="1900" average="0"/>
  <channel ctl="B" function="PITCH"    min="1900" neutral="1500" max="1096" average="0"/>
  <channel ctl="C" function="ROLL"     min="1096" neutral="1500" max="1900" average="0"/>
  <channel ctl="E" function="SWITCH1"  min="1096" neutral="1500" max="1900" average="1"/>
  <channel ctl="F" function="MODE"     min="966"  neutral="1500" max="2025" average="1"/>
<<<<<<< HEAD
</radio>
=======
</radio>
>>>>>>> 932965be
<|MERGE_RESOLUTION|>--- conflicted
+++ resolved
@@ -52,8 +52,4 @@
   <channel ctl="C" function="ROLL"     min="1096" neutral="1500" max="1900" average="0"/>
   <channel ctl="E" function="SWITCH1"  min="1096" neutral="1500" max="1900" average="1"/>
   <channel ctl="F" function="MODE"     min="966"  neutral="1500" max="2025" average="1"/>
-<<<<<<< HEAD
-</radio>
-=======
-</radio>
->>>>>>> 932965be
+</radio>