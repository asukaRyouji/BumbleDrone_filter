--- conflicted
+++ resolved
@@ -48,22 +48,16 @@
     uint16_t down_rate = (1000 * ((uint32_t)downlink.nb_bytes - last_down_nb_bytes)) / (now_ts - last_ts);
     uint16_t up_rate = (1000 * ((uint32_t)datalink_nb_msgs - last_up_nb_msgs)) / (now_ts - last_ts);
 
-<<<<<<< HEAD
     last_ts = now_ts;
+#if defined DATALINK || defined SITL
     last_down_nb_bytes = downlink.nb_bytes;
     last_up_nb_msgs = datalink_nb_msgs;
-=======
-#if defined DATALINK || defined SITL
-    uint16_t uplink_nb_msgs = datalink_nb_msgs;
 #else
-    uint16_t uplink_nb_msgs = 0;
+	last_down_nb_bytes = downlink.nb_bytes;
+    last_up_nb_msgs = datalink_nb_msgs;
 #endif
->>>>>>> 03ff2127
 
-    pprz_msg_send_DATALINK_REPORT(trans, dev, AC_ID,
-                                  &datalink_time, &datalink_nb_msgs,
-                                  &downlink.nb_msgs, &down_rate, &up_rate,
-				  &downlink.nb_ovrn);
+    pprz_msg_send_DATALINK_REPORT(trans, dev, AC_ID, &datalink_time, &datalink_nb_msgs, &downlink.nb_msgs, &down_rate, &up_rate, &downlink.nb_ovrn);
   }
 }
 #endif
