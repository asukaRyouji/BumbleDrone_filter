--- conflicted
+++ resolved
@@ -172,21 +172,12 @@
 
 static void send_quat(struct transport_tx *trans, struct link_device *dev) {
   struct Int32Quat* quat = stateGetNedToBodyQuat_i();
-<<<<<<< HEAD
-  DOWNLINK_SEND_AHRS_QUAT_INT(DefaultChannel, DefaultDevice,
+  pprz_msg_send_AHRS_QUAT_INT(trans, dev, AC_ID,
       &ahrs_icq.weight,
       &ahrs_icq.ltp_to_imu_quat.qi,
       &ahrs_icq.ltp_to_imu_quat.qx,
       &ahrs_icq.ltp_to_imu_quat.qy,
       &ahrs_icq.ltp_to_imu_quat.qz,
-=======
-  pprz_msg_send_AHRS_QUAT_INT(trans, dev, AC_ID,
-      &ahrs_impl.weight,
-      &ahrs_impl.ltp_to_imu_quat.qi,
-      &ahrs_impl.ltp_to_imu_quat.qx,
-      &ahrs_impl.ltp_to_imu_quat.qy,
-      &ahrs_impl.ltp_to_imu_quat.qz,
->>>>>>> 6511bdd7
       &(quat->qi),
       &(quat->qx),
       &(quat->qy),
@@ -206,30 +197,17 @@
       &(eulers->psi));
 }
 
-<<<<<<< HEAD
-static void send_bias(void) {
-  DOWNLINK_SEND_AHRS_GYRO_BIAS_INT(DefaultChannel, DefaultDevice,
-      &ahrs_icq.gyro_bias.p, &ahrs_icq.gyro_bias.q, &ahrs_icq.gyro_bias.r);
-=======
 static void send_bias(struct transport_tx *trans, struct link_device *dev) {
   pprz_msg_send_AHRS_GYRO_BIAS_INT(trans, dev, AC_ID,
-      &ahrs_impl.gyro_bias.p, &ahrs_impl.gyro_bias.q, &ahrs_impl.gyro_bias.r);
->>>>>>> 6511bdd7
+      &ahrs_icq.gyro_bias.p, &ahrs_icq.gyro_bias.q, &ahrs_icq.gyro_bias.r);
 }
 
 static void send_geo_mag(struct transport_tx *trans, struct link_device *dev) {
   struct FloatVect3 h_float;
-<<<<<<< HEAD
   h_float.x = MAG_FLOAT_OF_BFP(ahrs_icq.mag_h.x);
   h_float.y = MAG_FLOAT_OF_BFP(ahrs_icq.mag_h.y);
   h_float.z = MAG_FLOAT_OF_BFP(ahrs_icq.mag_h.z);
-  DOWNLINK_SEND_GEO_MAG(DefaultChannel, DefaultDevice,
-=======
-  h_float.x = MAG_FLOAT_OF_BFP(ahrs_impl.mag_h.x);
-  h_float.y = MAG_FLOAT_OF_BFP(ahrs_impl.mag_h.y);
-  h_float.z = MAG_FLOAT_OF_BFP(ahrs_impl.mag_h.z);
   pprz_msg_send_GEO_MAG(trans, dev, AC_ID,
->>>>>>> 6511bdd7
                         &h_float.x, &h_float.y, &h_float.z);
 }
 #endif
